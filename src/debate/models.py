import re
from django.db import models
from django.conf import settings
from django.core.exceptions import ValidationError

from debate.utils import pair_list, memoize
from debate.draw import RandomDrawNoConflict, AidaDraw
from debate.adjudicator.anneal import SAAllocator

from debate.result import DebateResult

class ScoreField(models.FloatField):
    pass

from south.modelsinspector import add_introspection_rules
add_introspection_rules([], ["^debate\.models\.ScoreField"])

class Tournament(models.Model):

    slug = models.SlugField(unique=True)
    current_round = models.ForeignKey('Round', null=True, blank=True,
                                     related_name='tournament_')

    @models.permalink
    def get_absolute_url(self):
        return ('tournament_home', [self.slug])

    @property
    def teams(self):
        return Team.objects.filter(institution__tournament=self)

    def create_next_round(self):
        curr = self.current_round
        next = curr.seq + 1
        r = Round(name="Round %d" % next, seq=next, type=Round.TYPE_PRELIM,
                  tournament=self)
        r.save()
        r.activate_all()

    @property
    def config(self):
        if not hasattr(self, '_config'):
            from debate.config import Config
            self._config = Config(self)
        return self._config

    @property
    def LAST_SUBSTANTIVE_POSITION(self):
        return 3

    @property
    def REPLY_POSITION(self):
        return 4

    @property
    def REPLIES_ENABLED(self):
        return True

    @property
    def POSITIONS(self):
        return range(1, 5)

    def __unicode__(self):
        return unicode(self.slug)

class Institution(models.Model):
    tournament = models.ForeignKey(Tournament)
    code = models.CharField(max_length=20)
    name = models.CharField(max_length=100)
    abbreviation = models.CharField(max_length=8, default="")

    class Meta:
        unique_together = ('tournament', 'code')

    def __unicode__(self):
        return unicode(self.name)

    @property
    def short_code(self):
        if self.abbreviation:
            return self.abbreviation
        else:
            return self.code[:5]

class TeamManager(models.Manager):
    def standings(self, round=None):
        if round is None:
            teams = self.all()
        else:
            teams = self.filter(
                debateteam__debate__round__seq__lte = round.seq,
            )

        teams = teams.annotate(
            points = models.Sum('debateteam__teamscore__points'),
            speaker_score = models.Sum('debateteam__teamscore__score'),
            results_count = models.Count('debateteam__teamscore'),
        ).order_by('-points', '-speaker_score')

        prev_rank_value = (None, None)
        current_rank = 0
        for i, team in enumerate(teams, start=1):
            rank_value = (team.points, team.speaker_score)
            if rank_value != prev_rank_value:
                current_rank = i
                prev_rank_value = rank_value
            team.rank = current_rank

        return teams

class Team(models.Model):
    reference = models.CharField(max_length=50, verbose_name="Name or suffix")
    institution = models.ForeignKey(Institution)
    use_institution_prefix = models.BooleanField(default=True, verbose_name="Name uses institutional prefix then suffix")

    # set to True if a team is ineligible to break (other than being
    # swing/composite)
    cannot_break = models.BooleanField(default=False)

    TYPE_NORMAL = 'N'
    TYPE_ESL = 'E'
    TYPE_SWING = 'S'
    TYPE_COMPOSITE = 'C'
    TYPE_CHOICES = (
        (TYPE_NORMAL, 'Normal'),
        (TYPE_ESL, 'ESL'),
        (TYPE_SWING, 'Swing'),
        (TYPE_COMPOSITE, 'Composite'),
    )
    type = models.CharField(max_length=1, choices=TYPE_CHOICES,
                            default=TYPE_NORMAL)

    class Meta:
        unique_together = [('reference', 'institution')]

    objects = TeamManager()

    def __unicode__(self):
        return self.name

    @property
    def name(self):
        if self.use_institution_prefix:
            return unicode(self.institution.code + " " + self.reference)
        else:
            return unicode(self.reference)

    @property
    def long_name(self):
        if self.use_institution_prefix:
            return unicode(self.institution.name + " " + self.reference)
        else:
            return unicode(self.reference)

    def get_aff_count(self, seq=None):
        return self._get_count(DebateTeam.POSITION_AFFIRMATIVE, seq)

    def get_neg_count(self, seq=None):
        return self._get_count(DebateTeam.POSITION_NEGATIVE, seq)

    def _get_count(self, position, seq):
        dts = DebateTeam.objects.filter(team=self, position=position)
        if seq is not None:
            dts = dts.filter(debate__round__seq__lte=seq)
        return dts.count()

    def get_debates(self, before_round):
        dts = DebateTeam.objects.select_related('debate').filter(team=self).order_by('debate__round__seq')
        if before_round is not None:
            dts = dts.filter(debate__round__seq__lt=before_round)
        return [dt.debate for dt in dts]

    @property
    def debates(self):
        return self.get_debates(None)

    def seen(self, other, before_round=None):
        debates = self.get_debates(before_round)

        return len([1 for d in debates if other in d])

    def same_institution(self, other):
        return self.institution_id == other.institution_id

    def prev_debate(self, round_seq):
        try:
            return DebateTeam.objects.filter(
                debate__round__seq__lt=round_seq,
                team=self,
            ).order_by('-debate__round__seq')[0].debate
        except IndexError:
            return None

    @property
    def speakers(self):
        return self.speaker_set.all()

def TeamAtRound(team, round):
    t = Team.objects.standings(round).get(id=team.id)
    if round:
        setattr(t, 'aff_count', t.get_aff_count(round.seq))
        setattr(t, 'neg_count', t.get_neg_count(round.seq))
    return t


class SpeakerManager(models.Manager):
    def standings(self, tournament, round=None):
        # only include scoresheets for up to this round, exclude replies
        if round:
            speakers = self.filter(
                team__institution__tournament=tournament,
                speakerscore__position__lte=tournament.LAST_SUBSTANTIVE_POSITION,
                speakerscore__debate_team__debate__round__seq__lte =
                round.seq,
            )
        else:
            speakers = self.filter(
                team__institution__tournament=tournament,
                speakerscore__position__lte=tournament.LAST_SUBSTANTIVE_POSITION,
            )

        speakers = speakers.annotate(
            total = models.Sum('speakerscore__score'),
        ).order_by('-total', 'name')

        prev_total = None
        current_rank = 0
        for i, speaker in enumerate(speakers, start=1):
            if speaker.total != prev_total:
                current_rank = i
                prev_total = speaker.total
            speaker.rank = current_rank

        return speakers

    def reply_standings(self, tournament, round=None):
        # If replies aren't enabled, return an empty queryset.
        if not tournament.REPLIES_ENABLED:
            return self.objects.none()

        if round:
            speakers = self.filter(
                team__institution__tournament=tournament,
                speakerscore__position=tournament.REPLY_POSITION,
                speakerscore__debate_team__debate__round__seq__lte =
                round.seq,
            )
        else:
            speakers = self.filter(
                team__institution__tournament=tournament,
                speakerscore__position=tournament.REPLY_POSITION,
            )

        speakers = speakers.annotate(
            average = models.Avg('speakerscore__score'),
            replies = models.Count('speakerscore__score'),
        ).order_by('-average', '-replies', 'name')

        prev_rank_value = (None, None)
        current_rank = 0
        for i, speaker in enumerate(speakers, start=1):
            rank_value = (speaker.average, speaker.replies)
            if rank_value != prev_rank_value:
                current_rank = i
                prev_rank_value = rank_value
            speaker.rank = current_rank

        return speakers

class Person(models.Model):
    name = models.CharField(max_length=40)
    barcode_id = models.IntegerField(blank=True, null=True)

    checkin_message = models.TextField(blank=True)

class Checkin(models.Model):
    person = models.ForeignKey('Person')
    round = models.ForeignKey('Round')

class Speaker(Person):
    team = models.ForeignKey(Team)

    TYPE_NORMAL = 'N'
    TYPE_ESL = 'E'
    TYPE_CHOICES = (
        (TYPE_NORMAL, 'Normal'),
        (TYPE_ESL, 'ESL'),
    )

    type = models.CharField(max_length=1, choices=TYPE_CHOICES,
                            default=TYPE_NORMAL)

    objects = SpeakerManager()

    def __unicode__(self):
        return unicode(self.name)


class AdjudicatorManager(models.Manager):
    use_for_related_fields = True

    def accredited(self):
        return self.filter(is_trainee=False)

class Adjudicator(Person):
    institution = models.ForeignKey(Institution)
    test_score = models.FloatField(default=0)

    institution_conflicts = models.ManyToManyField('Institution', through='AdjudicatorInstitutionConflict', related_name='adjudicator_institution_conflicts')
    conflicts = models.ManyToManyField('Team', through='AdjudicatorConflict')

    is_trainee = models.BooleanField(default=False)

    objects = AdjudicatorManager()

    def __unicode__(self):
        return u"%s (%s)" % (self.name, self.institution.code)

    def conflict_with(self, team):
        if not hasattr(self, '_conflict_cache'):
            self._conflict_cache = set(c['team_id'] for c in
                AdjudicatorConflict.objects.filter(adjudicator=self).values('team_id')
            )
            self._institution_conflict_cache = set(c['institution_id'] for c in
                AdjudicatorInstitutionConflict.objects.filter(adjudicator=self).values('institution_id')
            )
        return team.id in self._conflict_cache or team.institution_id in self._institution_conflict_cache

    @property
    def tournament(self):
        return self.institution.tournament

    @property
    def score(self):
        weight = self.tournament.current_round.feedback_weight

        feedback_score = self._feedback_score()
        if feedback_score is None:
            feedback_score = 0
            weight = 0

        return self.test_score * (1 - weight) + (weight *
    feedback_score)


    @property
    def rscores(self):
        r = []
        for round in self.institution.tournament.rounds.all():
            q = models.Q(source_adjudicator__debate__round=round) | \
                    models.Q(source_team__debate__round=round)
            a = AdjudicatorFeedback.objects.filter(
                adjudicator = self,
            ).filter(q).aggregate(avg=models.Avg('score'))['avg']
            r.append(a)
        return r

    def _feedback_score(self):
        return AdjudicatorFeedback.objects.filter(
            adjudicator = self,
        ).aggregate(avg=models.Avg('score'))['avg']

    @property
    def feedback_score(self):
        return self._feedback_score() or 0


    def get_feedback(self):
        return AdjudicatorFeedback.objects.filter(adjudicator=self)

    def seen_team(self, team, before_round=None):
        if not hasattr(self, '_seen_cache'):
            self._seen_cache = {}
        if before_round not in self._seen_cache:
            qs = DebateTeam.objects.filter(
                debate__debateadjudicator__adjudicator=self
            )
            if before_round is not None:
                qs = qs.filter(
                    debate__round__seq__lt = before_round.seq
                )
            self._seen_cache[before_round] = set(dt.team.id for dt in qs)
        return team.id in self._seen_cache[before_round]

    def seen_adjudicator(self, adj, before_round=None):
        d = DebateAdjudicator.objects.filter(
            adjudicator = self,
            debate__debateadjudicator__adjudicator = adj,
        )
        if before_round is not None:
            d = d.filter(
                debate__round__seq__lt = before_round.seq
            )
        return d.count()

class AdjudicatorConflict(models.Model):
    adjudicator = models.ForeignKey('Adjudicator')
    team = models.ForeignKey('Team')

class AdjudicatorInstitutionConflict(models.Model):
    adjudicator = models.ForeignKey('Adjudicator')
    institution = models.ForeignKey('Institution')

class RoundManager(models.Manager):
    use_for_related_Fields = True

    def get_query_set(self):
        return super(RoundManager,
                     self).get_query_set().select_related('tournament').order_by('seq')


class Round(models.Model):
    TYPE_RANDOM = 'R'
    TYPE_PRELIM = 'P'
    TYPE_BREAK = 'B'
    TYPE_CHOICES = (
        (TYPE_RANDOM, 'Random'),
        (TYPE_PRELIM, 'Preliminary'),
        (TYPE_BREAK, 'Break'),
    )

    DRAW_CLASS = {
        TYPE_RANDOM: RandomDrawNoConflict,
        TYPE_PRELIM: AidaDraw,
    }

    STATUS_NONE = 0
    STATUS_DRAFT = 1
    STATUS_CONFIRMED = 10
    STATUS_CHOICES = (
        (STATUS_NONE, 'None'),
        (STATUS_DRAFT, 'Draft'),
        (STATUS_CONFIRMED, 'Confirmed'),
    )

    objects = RoundManager()

    tournament = models.ForeignKey(Tournament, related_name='rounds')
    seq = models.IntegerField()
    name = models.CharField(max_length=40)
    type = models.CharField(max_length=1, choices=TYPE_CHOICES)

    draw_status = models.IntegerField(choices=STATUS_CHOICES,
                                      default=STATUS_NONE)
    venue_status = models.IntegerField(choices=STATUS_CHOICES,
                                       default=STATUS_NONE)
    adjudicator_status = models.IntegerField(choices=STATUS_CHOICES,
                                             default=STATUS_NONE)

    checkins = models.ManyToManyField('Person', through='Checkin',
                                      related_name='checkedin_rounds')

    active_venues = models.ManyToManyField('Venue', through='ActiveVenue')
    active_adjudicators = models.ManyToManyField('Adjudicator',
                                                 through='ActiveAdjudicator')
    active_teams = models.ManyToManyField('Team', through='ActiveTeam')

    feedback_weight = models.FloatField(default=0)

    class Meta:
        unique_together = ('tournament', 'seq')

    def __unicode__(self):
        return unicode(self.seq)

    def _drawer(self):
        return self.DRAW_CLASS[self.type]

    def draw(self):
        if self.draw_status != self.STATUS_NONE:
            raise RuntimeError("Tried to run draw on round that already has a draw")
        # delete all existing debates for this round
        Debate.objects.filter(round=self).delete()

        drawer = self._drawer()
        d = drawer(self)
        self.make_debates(d.draw())
        self.draw_status = self.STATUS_DRAFT
        self.save()

        from debate.draw import assign_importance
        #assign_importance(self)

    def allocate_adjudicators(self, alloc_class=SAAllocator):
        if self.draw_status != self.STATUS_CONFIRMED:
            raise RuntimeError("Tried to allocate adjudicators on unconfirmed draw")

        debates = self.get_draw()
        adjs = list(self.active_adjudicators.accredited().filter(test_score__gt=0))
        allocator = alloc_class(debates, adjs)

        for alloc in allocator.allocate():
            alloc.save()
        self.adjudicator_status = self.STATUS_DRAFT
        self.save()

    @property
    def adjudicators_allocation_validity(self):
        debates = self.get_draw()
        if not all(debate.adjudicators.has_chair for debate in debates):
            return 1
        if not all(debate.adjudicators.valid for debate in debates):
            return 2
        return 0

    def get_draw(self):
        # -bracket is included for ateneo data, which doesn't have room_rank
<<<<<<< HEAD
        return self.debate_set.order_by('room_rank',
                                                          '-bracket')

    def get_draw_by_room(self):
        return self.debate_set.order_by('venue__name')

    def get_draw_by_team(self):
        # TODO is there a more efficient way to do this?
        draw_by_team = list()
        for debate in self.debate_set.all():
            draw_by_team.append((debate.aff_team, debate))
            draw_by_team.append((debate.neg_team, debate))
        draw_by_team.sort(key=lambda x: str(x[0]))
        return draw_by_team
=======
        return self.debate_set.order_by('room_rank', '-bracket')
>>>>>>> cd7f06a5

    def make_debates(self, pairs):

        import random
        venues = list(self.active_venues.all())[:len(pairs)]
        random.shuffle(venues)

        for i, pair in enumerate(pairs):
            debate = Debate(round=self, venue=venues.pop(0))
            debate.bracket = max(0, pair[0].points, pair[1].points)
            debate.room_rank = i+1
            debate.save()

            aff = DebateTeam(debate=debate, team=pair[0], position=DebateTeam.POSITION_AFFIRMATIVE)
            neg = DebateTeam(debate=debate, team=pair[1], position=DebateTeam.POSITION_NEGATIVE)

            aff.save()
            neg.save()

    def base_availability(self, model, active_table, active_column, model_table,
                         id_field='id'):
        d = {
            'active_table' : active_table,
            'active_column' : active_column,
            'model_table': model_table,
            'id_field': id_field,
            'id' : self.id,
        }
        return model.objects.all().extra(select={'is_active': """EXISTS (Select 1
                                                 from %(active_table)s
                                                 drav where
                                                 drav.%(active_column)s =
                                                 %(model_table)s.%(id_field)s and
                                                 drav.round_id=%(id)d)""" % d })

    def person_availability(self):
        return self.base_availability(Person, 'debate_checkin', 'person_id',
                                      'debate_person')



    def venue_availability(self):
        return self.base_availability(Venue, 'debate_activevenue', 'venue_id',
                                      'debate_venue')
    def unused_venues(self):
        result = self.venue_availability().extra(
            select = {'is_used': """EXISTS (SELECT 1
                      FROM debate_debate da
                      WHERE da.round_id=%d AND
                      da.venue_id = debate_venue.id)""" % self.id},
        )
        # if we wanted to do this with sql we'd need to use a subselect, this is much
        # easier
        return [v for v in result if v.is_active and not v.is_used]

    def adjudicator_availability(self):
        return self.base_availability(Adjudicator, 'debate_activeadjudicator',
                                      'adjudicator_id',
                                      'debate_adjudicator', id_field='person_ptr_id')

    def unused_adjudicators(self):
        result =  self.adjudicator_availability().extra(
            select = {'is_used': """EXISTS (SELECT 1
                      FROM debate_debateadjudicator da
                      LEFT JOIN debate_debate d ON da.debate_id = d.id
                      WHERE d.round_id = %d AND
                      da.adjudicator_id = debate_adjudicator.person_ptr_id)""" % self.id },
        )
        return [a for a in result if a.is_active and not a.is_used]

    def team_availability(self):
        return self.base_availability(Team, 'debate_activeteam', 'team_id',
                                      'debate_team')

    def set_available_base(self, ids, model, active_model, get_active,
                             id_column, active_id_column, remove=True):
        ids = set(ids)
        all_ids = set(a['id'] for a in model.objects.values('id'))
        exclude_ids = all_ids.difference(ids)
        existing_ids = set(a['id'] for a in get_active.values('id'))

        remove_ids = existing_ids.intersection(exclude_ids)
        add_ids = ids.difference(existing_ids)

        if remove:
            active_model.objects.filter(**{
                '%s__in' % active_id_column: remove_ids,
                'round': self,
            }).delete()

        for id in add_ids:
            m = active_model(round=self)
            setattr(m, id_column, id)
            m.save()

    def set_available_people(self, ids):
        return self.set_available_base(ids, Person, Checkin,
                                      self.checkins, 'person_id',
                                      'person__id', remove=False)

    def set_available_venues(self, ids):
        return self.set_available_base(ids, Venue, ActiveVenue,
                                       self.active_venues, 'venue_id',
                                       'venue__id')

    def set_available_adjudicators(self, ids):
        return self.set_available_base(ids, Adjudicator, ActiveAdjudicator,
                                       self.active_adjudicators,
                                       'adjudicator_id', 'adjudicator__id')

    def set_available_teams(self, ids):
        return self.set_available_base(ids, Team, ActiveTeam,
                                       self.active_teams, 'team_id',
                                      'team__id')

    def activate_adjudicator(self, adj, state=True):
        if state:
            ActiveAdjudicator.objects.get_or_create(round=self, adjudicator=adj)
        else:
            ActiveAdjudicator.objects.filter(round=self,
                                             adjudicator=adj).delete()

    def activate_venue(self, venue, state=True):
        if state:
            ActiveVenue.objects.get_or_create(round=self, venue=venue)
        else:
            ActiveVenue.objects.filter(round=self, venue=venue).delete()

    def activate_team(self, team, state=True):
        if state:
            ActiveTeam.objects.get_or_create(round=self, team=team)
        else:
            ActiveTeam.objects.filter(round=self, team=team).delete()

    def activate_all(self):
        self.set_available_venues([v.id for v in Venue.objects.all()])
        self.set_available_adjudicators([a.id for a in
                                         Adjudicator.objects.all()])
        self.set_available_teams([t.id for t in Team.objects.all()])

    @property
    @memoize
    def prev(self):
        try:
            return Round.objects.get(seq=self.seq-1)
        except Round.DoesNotExist:
            return None

class Venue(models.Model):
    name = models.CharField(max_length=40)
    group = models.IntegerField(null=True, blank=True)
    priority = models.IntegerField()
    tournament = models.ForeignKey(Tournament)

    def __unicode__(self):
        return u'%s (%d)' % (self.name, self.priority)

class ActiveVenue(models.Model):
    venue = models.ForeignKey(Venue)
    round = models.ForeignKey(Round)

    class Meta:
        unique_together = [('venue', 'round')]

class ActiveTeam(models.Model):
    team = models.ForeignKey(Team)
    round = models.ForeignKey(Round)

    class Meta:
        unique_together = [('team', 'round')]

class ActiveAdjudicator(models.Model):
    adjudicator = models.ForeignKey(Adjudicator)
    round = models.ForeignKey(Round)

    class Meta:
        unique_together = [('adjudicator', 'round')]

class DebateManager(models.Manager):
    use_for_related_fields = True

    def get_query_set(self):
        return super(DebateManager, self).get_query_set().select_related(
        'round', 'venue')

class Debate(models.Model):
    STATUS_NONE = 'N'
    STATUS_BALLOT_IN = 'B'
    STATUS_DRAFT = 'D'
    STATUS_CONFIRMED = 'C'
    STATUS_CHOICES = (
        (STATUS_NONE, 'None'),
        (STATUS_BALLOT_IN, 'Ballot in'),
        (STATUS_DRAFT, 'Draft'),
        (STATUS_CONFIRMED, 'Confirmed'),
    )
    objects = DebateManager()

    round = models.ForeignKey(Round)
    venue = models.ForeignKey(Venue, blank=True, null=True)
    bracket = models.IntegerField(default=0)
    room_rank = models.IntegerField(default=0)
    importance = models.IntegerField(blank=True, null=True)
    result_status = models.CharField(max_length=1, choices=STATUS_CHOICES,
            default=STATUS_NONE)
    motion = models.ForeignKey('Motion', blank=True, null=True,
            on_delete=models.SET_NULL)

    def _get_teams(self):
        if not hasattr(self, '_team_cache'):
            self._team_cache = {}

            for t in DebateTeam.objects.filter(debate=self):
                self._team_cache[t.position] = t

    @property
    def aff_team(self):
        self._get_teams()
        return self._team_cache[DebateTeam.POSITION_AFFIRMATIVE].team

    @property
    def neg_team(self):
        self._get_teams()
        return self._team_cache[DebateTeam.POSITION_NEGATIVE].team

    def get_team(self, side):
        return getattr(self, '%s_team' % side)

    def get_dt(self, side):
        return getattr(self, '%s_dt' % side)

    @property
    def aff_dt(self):
        self._get_teams()
        return self._team_cache[DebateTeam.POSITION_AFFIRMATIVE]

    @property
    def neg_dt(self):
        self._get_teams()
        return self._team_cache[DebateTeam.POSITION_NEGATIVE]

    @property
    def draw_conflicts(self):
        d = []
        history = self.aff_team.seen(self.neg_team, before_round=self.round.seq)
        if history:
            d.append("History (%d)" % history)
        if self.aff_team.institution == self.neg_team.institution:
            d.append("Institution")

        return d

    @property
    def all_conflicts(self):
        return self.draw_conflicts + self.adjudicator_conflicts

    @property
    def adjudicator_conflicts(self):
        class Conflict(object):
            def __init__(self, adj, team):
                self.adj = adj
                self.team = team
            def __unicode__(self):
                return u'Adj %s + %s' % (self.adj, self.team)

        a = []
        for t, adj in self.adjudicators:
            for team in (self.aff_team, self.neg_team):
                if adj.conflict_with(team):
                    a.append(Conflict(adj, team))
        return a

    @property
    def adjudicators(self):
        adjs = DebateAdjudicator.objects.filter(debate=self)
        alloc = AdjudicatorAllocation(self)
        for a in adjs:
            if a.type == a.TYPE_CHAIR:
                alloc.chair = a.adjudicator
            if a.type == a.TYPE_PANEL:
                alloc.panel.append(a.adjudicator)
            if a.type == a.TYPE_TRAINEE:
                alloc.trainees.append(a.adjudicator)
        return alloc

    @property
    def adjudicator_names_list(self):
        alloc = self.adjudicators

        if alloc.panel:
            l = [alloc.chair.name + " " + u"\u24B8"]
            l.extend(p.name for p in sorted(alloc.panel, key=lambda p: p.name))
        else:
            l = [alloc.chair.name]

        l.extend(u"%s \u24C9" % t.name for t in sorted(alloc.trainees, key=lambda t: t.name))

        return l

    @property
    def venue_splitname(self):
        # Formatting venue names so they can split over multiple lines
        match = re.match(r"([a-z]+)([0-9]+)", str(self.venue), re.I)
        if match:
            items = match.groups()
            if len(items[1]) > 3:
                alloc = u'%s %s %s' % (items[0], items[1][:3], items[1][3:])
            else:
                alloc = u'%s %s' % (items[0], items[1])
        else:
            alloc = self.venue

        return alloc

    @property
    def adjudicators_display(self):
        return ", ".join(self.adjudicator_names_list)

    @property
    def adjudicators_display_with_line_breaks(self):
        return "\n".join(self.adjudicator_names_list)

    @property
    def result(self):
        if not hasattr(self, '_result'):
            from debate.result import DebateResult
            self._result = DebateResult(self)
        return self._result

    def get_side(self, team):
        if self.aff_team == team:
            return 'aff'
        if self.neg_team == team:
            return 'neg'
        return None

    def __contains__(self, team):
        return team in (self.aff_team, self.neg_team)

    def __unicode__(self):
        return u'[%s] %s vs %s (%s)' % (self.round.seq, self.aff_team.name, self.neg_team.name,
                                   self.venue)

    @property
    def matchup(self):
        return u'%s vs %s' % (self.aff_team.name, self.neg_team.name)

class SRManager(models.Manager):
    use_for_related_fields = True
    def get_query_set(self):
        return super(SRManager, self).get_query_set().select_related('debate', 'team', 'position')

class DebateTeam(models.Model):
    POSITION_AFFIRMATIVE = 'A'
    POSITION_NEGATIVE = 'N'
    POSITION_CHOICES = (
        (POSITION_AFFIRMATIVE, 'Affirmative'),
        (POSITION_NEGATIVE, 'Negative'),
    )

    objects = SRManager()

    debate = models.ForeignKey(Debate)
    team = models.ForeignKey(Team)
    position = models.CharField(max_length=1, choices=POSITION_CHOICES)

    def __unicode__(self):
        return u'%s %s' % (self.debate, self.team)


class DebateAdjudicator(models.Model):
    TYPE_CHAIR = 'C'
    TYPE_PANEL = 'P'
    TYPE_TRAINEE = 'T'

    TYPE_CHOICES = (
        (TYPE_CHAIR, 'Chair'),
        (TYPE_PANEL, 'Panel'),
        (TYPE_TRAINEE, 'Trainee'),
    )

    objects = SRManager()

    debate = models.ForeignKey(Debate)
    adjudicator = models.ForeignKey(Adjudicator)
    type = models.CharField(max_length=2, choices=TYPE_CHOICES)

    def __unicode__(self):
        return u'%s %s' % (self.adjudicator, self.debate)


class AdjudicatorFeedback(models.Model):
    adjudicator = models.ForeignKey(Adjudicator)
    score = models.FloatField()
    comments = models.TextField(blank=True)

    source_adjudicator = models.ForeignKey(DebateAdjudicator, blank=True,
                                           null=True)
    source_team = models.ForeignKey(DebateTeam, blank=True, null=True)

    @property
    def source(self):
        if self.source_adjudicator:
            return self.source_adjudicator.adjudicator
        if self.source_team:
            return self.source_team.team

    @property
    def debate(self):
        if self.source_adjudicator:
            return self.source_adjudicator.debate
        if self.source_team:
            return self.source_team.debate

    @property
    def round(self):
        return self.debate.round

    @property
    def feedback_weight(self):
        if self.round:
            return self.round.feedback_weight
        return 1


class AdjudicatorAllocation(object):
    def __init__(self, debate, chair=None, panel=None):
        self.debate = debate
        self.chair = chair
        self.panel = panel or []
        self.trainees = []

    @property
    def list(self):
        a = [self.chair]
        a.extend(self.panel)
        return a

    def __iter__(self):
        yield DebateAdjudicator.TYPE_CHAIR, self.chair
        for a in self.panel:
            yield DebateAdjudicator.TYPE_PANEL, a
        for a in self.trainees:
            yield DebateAdjudicator.TYPE_TRAINEE, a

    def delete(self):
        """
        Delete existing, current allocation
        """

        DebateAdjudicator.objects.filter(debate=self.debate).delete()
        self.chair = None
        self.panel = []
        self.trainees = []

    @property
    def has_chair(self):
        return self.chair is not None

    @property
    def valid(self):
        return self.has_chair and len(self.panel) % 2 == 0

    def save(self):
        DebateAdjudicator.objects.filter(debate=self.debate).delete()
        for t, adj in self:
            if isinstance(adj, Adjudicator):
                adj = adj.id
            if adj:
                DebateAdjudicator(
                    debate = self.debate,
                    adjudicator_id = adj,
                    type = t,
                ).save()

class SpeakerScoreByAdj(models.Model):
    """
    Holds score given by a particular adjudicator in a debate
    """
    debate_adjudicator = models.ForeignKey(DebateAdjudicator)
    debate_team = models.ForeignKey(DebateTeam)
    score = ScoreField()
    position = models.IntegerField()

    class Meta:
        unique_together = [('debate_adjudicator', 'debate_team', 'position')]

    @property
    def debate(self):
        return self.debate_team.debate

class TeamScore(models.Model):
    """
    Holds a teams total score and points in a debate
    """
    debate_team = models.ForeignKey(DebateTeam, unique=True)
    points = models.PositiveSmallIntegerField()
    score = ScoreField()

class SpeakerScoreManager(models.Manager):
    use_for_related_fields = True

    def get_query_set(self):
        return super(SpeakerScoreManager,
                     self).get_query_set().select_related('speaker')

class SpeakerScore(models.Model):
    """
    Represents a speaker's score in a debate
    """
    debate_team = models.ForeignKey(DebateTeam)
    speaker = models.ForeignKey(Speaker)
    score = ScoreField()
    position = models.IntegerField()

    objects = SpeakerScoreManager()

    class Meta:
        unique_together = [('debate_team', 'speaker', 'position')]

class MotionManager(models.Manager):
    def statistics(self, round=None):
        if round is None:
            motions = self.all()
        else:
            motions = self.filter(round=round)

        motions = motions.annotate(
            chosen_in = models.Count('debate'),
        )

        # TODO is there a more efficient way to do this?
        for motion in motions:
            debates = Debate.objects.filter(motion=motion)
            motion.aff_wins = sum(debate.result.aff_win for debate in debates)
            motion.aff_wins_percent = int((float(motion.aff_wins) / float(motion.chosen_in)) * 100)
            motion.neg_wins = sum(debate.result.neg_win for debate in debates)
            motion.neg_wins_percent = int((float(motion.neg_wins) / float(motion.chosen_in)) * 100)

        return motions

class Motion(models.Model):
    """Represents a single motion (not a set of motions)."""

    text = models.CharField(max_length=500)
    reference = models.CharField(max_length=100)
    round = models.ForeignKey(Round)
    objects = MotionManager()

    def __unicode__(self):
        return self.text

class ActionLogManager(models.Manager):
    def log(self, *args, **kwargs):
        obj = self.model(*args, **kwargs)
        obj.full_clean()
        obj.save()

class ActionLog(models.Model):
    # These aren't generated automatically - all generations of these should
    # be done in views (not models).

    ACTION_TYPE_BALLOT_CHECKIN    = 10
    ACTION_TYPE_BALLOT_DRAFT      = 11
    ACTION_TYPE_BALLOT_CONFIRM    = 12
    ACTION_TYPE_BALLOT_ANNUL      = 13
    ACTION_TYPE_FEEDBACK_SUBMIT   = 20
    ACTION_TYPE_FEEDBACK_SAVE     = 21
    ACTION_TYPE_DRAW_CREATE       = 30
    ACTION_TYPE_DRAW_CONFIRM      = 31
    ACTION_TYPE_ADJUDICATORS_SAVE = 32
    ACTION_TYPE_VENUES_SAVE       = 33
    ACTION_TYPE_MOTION_EDIT       = 40

    ACTION_TYPE_CHOICES = (
        (ACTION_TYPE_BALLOT_ANNUL     , 'Annulled ballot'),
        (ACTION_TYPE_BALLOT_CHECKIN   , 'Checked in ballot'),
        (ACTION_TYPE_BALLOT_DRAFT     , 'Entered draft ballot'),
        (ACTION_TYPE_BALLOT_CONFIRM   , 'Confirmed ballot'),
        (ACTION_TYPE_FEEDBACK_SUBMIT  , 'Submitted feedback'), # For debaters, not tab monkeys
        (ACTION_TYPE_FEEDBACK_SAVE    , 'Saved feedback'),     # For tab monkeys, not debaters
        (ACTION_TYPE_ADJUDICATORS_SAVE, 'Saved adjudicator allocation'),
        (ACTION_TYPE_VENUES_SAVE      , 'Saved venues'),
        (ACTION_TYPE_DRAW_CREATE      , 'Created draw'),
        (ACTION_TYPE_DRAW_CONFIRM     , 'Confirmed draw'),
        (ACTION_TYPE_MOTION_EDIT      , 'Added/edited motion'),
    )

    REQUIRED_FIELDS_BY_ACTION_TYPE = {
        ACTION_TYPE_BALLOT_ANNUL     : ('debate',),
        ACTION_TYPE_BALLOT_CHECKIN   : ('debate',),
        ACTION_TYPE_BALLOT_DRAFT     : ('debate',),
        ACTION_TYPE_BALLOT_CONFIRM   : ('debate',),
        ACTION_TYPE_FEEDBACK_SUBMIT  : ('adjudicator_feedback',),
        ACTION_TYPE_FEEDBACK_SAVE    : ('adjudicator_feedback',),
        ACTION_TYPE_ADJUDICATORS_SAVE: ('round',),
        ACTION_TYPE_VENUES_SAVE      : ('round',),
        ACTION_TYPE_DRAW_CREATE      : ('round',),
        ACTION_TYPE_DRAW_CONFIRM     : ('round',),
        ACTION_TYPE_MOTION_EDIT      : ('motion',),
    }

    ACTION_TYPE_BY_RESULT_STATUS = {
        Debate.STATUS_NONE:      ACTION_TYPE_BALLOT_ANNUL,
        Debate.STATUS_BALLOT_IN: ACTION_TYPE_BALLOT_CHECKIN,
        Debate.STATUS_DRAFT:     ACTION_TYPE_BALLOT_DRAFT,
        Debate.STATUS_CONFIRMED: ACTION_TYPE_BALLOT_CONFIRM,
    }

    ALL_OPTIONAL_FIELDS = ('debate', 'adjudicator_feedback', 'round', 'motion')

    type = models.PositiveSmallIntegerField(choices=ACTION_TYPE_CHOICES)
    timestamp = models.DateTimeField(auto_now_add=True)
    user = models.ForeignKey(settings.AUTH_USER_MODEL)

    debate = models.ForeignKey(Debate, blank=True, null=True)
    adjudicator_feedback = models.ForeignKey(AdjudicatorFeedback, blank=True, null=True)
    round = models.ForeignKey(Round, blank=True, null=True)
    motion = models.ForeignKey(Motion, blank=True, null=True)

    objects = ActionLogManager()

    def __repr__(self):
        return '<Action %d by %s (%s): %s>' % (self.id, self.user, self.timestamp, self.get_type_display())

    def clean(self):
        required_fields = self.REQUIRED_FIELDS_BY_ACTION_TYPE[self.type]
        errors = list()
        for field_name in self.ALL_OPTIONAL_FIELDS:
            if field_name in required_fields:
                if getattr(self, field_name) is None:
                    errors.append(ValidationError('A log entry of type "%s" requires the field "%s".' %
                        (self.get_type_display(), field_name)))
            else:
                if getattr(self, field_name) is not None:
                    errors.append(ValidationError('A log entry of type "%s" must not have the field "%s".' %
                        (self.get_type_display(), field_name)))
        if errors:
            raise ValidationError(errors)

class ConfigManager(models.Manager):
    def set(self, tournament, key, value):
        obj, created = self.get_or_create(tournament=tournament, key=key)
        obj.value = value
        obj.save()

    def get_(self, tournament, key, default=None):
        from django.core.exceptions import ObjectDoesNotExist
        try:
            return self.get(tournament=tournament, key=key).value
        except ObjectDoesNotExist:
            return default


class Config(models.Model):
    tournament = models.ForeignKey(Tournament)
    key = models.CharField(max_length=40)
    value = models.CharField(max_length=40)

    objects = ConfigManager()
<|MERGE_RESOLUTION|>--- conflicted
+++ resolved
@@ -505,9 +505,7 @@
 
     def get_draw(self):
         # -bracket is included for ateneo data, which doesn't have room_rank
-<<<<<<< HEAD
-        return self.debate_set.order_by('room_rank',
-                                                          '-bracket')
+        return self.debate_set.order_by('room_rank', '-bracket')
 
     def get_draw_by_room(self):
         return self.debate_set.order_by('venue__name')
@@ -520,9 +518,6 @@
             draw_by_team.append((debate.neg_team, debate))
         draw_by_team.sort(key=lambda x: str(x[0]))
         return draw_by_team
-=======
-        return self.debate_set.order_by('room_rank', '-bracket')
->>>>>>> cd7f06a5
 
     def make_debates(self, pairs):
 
@@ -937,6 +932,7 @@
         if self.source_team:
             return self.source_team.debate
 
+
     @property
     def round(self):
         return self.debate.round
