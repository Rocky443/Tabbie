--- conflicted
+++ resolved
@@ -1073,19 +1073,12 @@
     def clean(self):
         # The motion must be from the relevant round
         if self.motion.round != self.debate.round:
-<<<<<<< HEAD
                 raise ValidationError("Debate is in round %d but motion (%s) is from round %d" % (self.debate.round, self.motion.reference, self.motion.round))
         if self.confirmed and self.discarded:
             raise ValidationError("A ballot can't be both confirmed and discarded!")
         if self.submitter_type == self.SUBMITTER_TABROOM and self.user is None:
             raise ValidationError("A tab room ballot must have a user associated.")
-=======
-            raise ValidationError("Debate is in round %d but motion (%s) is from round %d" % (debate.round, motion.reference, motion.round))
-        # The user is required if it's a tab room submission
-        if self.submitter_type == self.SUBMITTER_TABROOM and self.user is None:
-            raise ValidationError("User not specified for a tab room ballot submission")
-
->>>>>>> 736ae6a3
+
 
     # For further discussion
     #submitter_name = models.CharField(max_length=40, null=True)                # only relevant for public submissions
